--- conflicted
+++ resolved
@@ -37,7 +37,6 @@
     Awaitable,
 )
 
-<<<<<<< HEAD
 from SimpleLLMFunc.llm_decorator.steps.common import (
     parse_function_signature,
     setup_log_context,
@@ -46,23 +45,6 @@
     build_initial_prompts,
     execute_react_loop,
     parse_and_validate_response,
-=======
-import uuid
-
-from pydantic import BaseModel
-
-from SimpleLLMFunc.base.ReAct import execute_llm
-from SimpleLLMFunc.base.messages import build_multimodal_content
-from SimpleLLMFunc.base.post_process import (
-    extract_content_from_response,
-    process_response,
-)
-from SimpleLLMFunc.base.type_resolve import (
-    get_detailed_type_description,
-    has_multimodal_content,
-    build_type_description_json,
-    generate_example_object,
->>>>>>> caecdb24
 )
 from SimpleLLMFunc.interface.llm_interface import LLM_Interface
 from SimpleLLMFunc.logger import push_error
@@ -153,7 +135,6 @@
 
         @wraps(func)
         async def async_wrapper(*args: Any, **kwargs: Any) -> T:
-<<<<<<< HEAD
             # Step 1: 解析函数签名
             signature, template_params = parse_function_signature(func, args, kwargs)
 
@@ -164,54 +145,6 @@
                 arguments=signature.bound_args.arguments,
             ):
                 # 创建 Langfuse parent span
-=======
-            # Prepare function call context and extract template parameters
-            context, call_time_template_params = _prepare_function_call(
-                func, args, kwargs
-            )
-
-            async with async_log_context(
-                trace_id=context.trace_id,
-                function_name=context.func_name,
-                input_tokens=0,
-                output_tokens=0,
-            ):
-                # Log function invocation with arguments
-                args_str = json.dumps(
-                    context.bound_args.arguments,
-                    default=str,
-                    ensure_ascii=False,
-                    indent=4,
-                )
-
-                app_log(
-                    f"Async LLM function '{context.func_name}' called with arguments: {args_str}",
-                    location=get_location(),
-                )
-
-                # Build message list (system prompt + user prompt)
-                messages = _build_messages(
-                    context=context,
-                    system_prompt_template=system_prompt_template,
-                    user_prompt_template=user_prompt_template,
-                    template_params=call_time_template_params,
-                )
-
-                # Prepare tools for LLM
-                tool_param, tool_map = _prepare_tools_for_llm(
-                    toolkit, context.func_name
-                )
-
-                # Package LLM call parameters
-                llm_params = LLMCallParams(
-                    messages=messages,
-                    tool_param=tool_param,
-                    tool_map=tool_map,
-                    llm_kwargs=llm_kwargs,
-                )
-
-                # 创建 Langfuse parent span 用于追踪整个函数调用
->>>>>>> caecdb24
                 with langfuse_client.start_as_current_observation(
                     as_type="span",
                     name=f"{signature.func_name}_function_call",
@@ -248,25 +181,12 @@
                             return_type=signature.return_type,
                             func_name=signature.func_name,
                         )
-<<<<<<< HEAD
 
                         # 更新 Langfuse span
                         function_span.update(
                             output={
                                 "result": result,
                                 "return_type": str(signature.return_type),
-=======
-                        # Convert response to specified return type
-                        result = _process_final_response(
-                            final_response, context.return_type
-                        )
-
-                        # 更新 span 输出信息
-                        function_span.update(
-                            output={
-                                "result": result,
-                                "return_type": str(context.return_type),
->>>>>>> caecdb24
                             },
                         )
 
@@ -292,472 +212,5 @@
 
     return decorator
 
-<<<<<<< HEAD
-async_llm_function = llm_function
-=======
-
-async_llm_function = llm_function
-
-
-# ===== Default Prompt Templates =====
-
-# Default system prompt template
-DEFAULT_SYSTEM_PROMPT_TEMPLATE = """
-Your task is to provide results that meet the requirements based on the **function description** 
-and the user's request.
-
-- Function Description:
-    {function_description}
-
-- You will receive the following parameters:
-    {parameters_description}
-
-- The type of content you need to return:
-    {return_type_description}
-
-Execution Requirements:
-1. Use available tools to assist in completing the task if needed
-2. Do not wrap results in markdown format or code blocks; directly output the expected content or JSON representation
-"""
-
-# Default user prompt template
-DEFAULT_USER_PROMPT_TEMPLATE = """
-The parameters provided are:
-    {parameters}
-
-Return the result directly without any explanation or formatting.
-"""
-
-
-# ===== Internal Helper Functions =====
-
-
-def _prepare_function_call(
-    func: Callable, args: Tuple[Any, ...], kwargs: Dict[str, Any]
-) -> Tuple[FunctionCallContext, Optional[Dict[str, Any]]]:
-    """
-    Prepare function call by processing parameter binding and creating execution context.
-
-    Also extracts and returns call-time template parameters (if provided).
-
-    Args:
-        func: The decorated function
-        args: Positional arguments passed to the function
-        kwargs: Keyword arguments passed to the function
-
-    Returns:
-        Tuple of (FunctionCallContext, call_time_template_params):
-            - FunctionCallContext: Complete context for function execution
-            - call_time_template_params: Optional template params for docstring substitution
-    """
-    # Extract call-time template parameters (if present)
-    call_time_template_params = kwargs.pop("_template_params", None)
-
-    # Extract function metadata
-    signature = inspect.signature(func)
-    type_hints = get_type_hints(func)
-    return_type = type_hints.get("return")
-    docstring = func.__doc__ or ""
-    func_name = func.__name__
-
-    # Create unique trace ID for logging and request tracking
-    context_current_trace_id = get_current_trace_id()
-    current_trace_id = f"{func_name}_{uuid.uuid4()}" + (
-        f"_{context_current_trace_id}" if context_current_trace_id else ""
-    )
-
-    # Bind arguments to function signature with defaults applied
-    bound_args = signature.bind(*args, **kwargs)
-    bound_args.apply_defaults()
-
-    context = FunctionCallContext(
-        func_name=func_name,
-        trace_id=current_trace_id,
-        bound_args=bound_args,
-        signature=signature,
-        type_hints=type_hints,
-        return_type=return_type,
-        docstring=docstring,
-    )
-
-    return context, call_time_template_params
-
-
-def _build_messages(
-    context: FunctionCallContext,
-    system_prompt_template: Optional[str] = None,
-    user_prompt_template: Optional[str] = None,
-    template_params: Optional[Dict[str, Any]] = None,
-) -> List[Dict[str, Any]]:
-    """
-    Build message list for LLM API call, with support for multimodal content.
-
-    Constructs both system and user prompts, supporting text and multimodal formats.
-
-    Args:
-        context: Function call context containing function metadata and arguments
-        system_prompt_template: Custom system prompt template (overrides default)
-        user_prompt_template: Custom user prompt template (overrides default)
-        template_params: DocString template parameters for substitution
-
-    Returns:
-        Message list ready for LLM API
-    """
-    # Check for multimodal content in arguments
-    has_multimodal = _has_multimodal_content(
-        context.bound_args.arguments, context.type_hints
-    )
-
-    if has_multimodal:
-        # Build multimodal message list
-        messages = _build_multimodal_messages(
-            context, system_prompt_template, user_prompt_template, template_params
-        )
-    else:
-        # Build traditional text message list
-        messages = _build_prompts(
-            docstring=context.docstring,
-            arguments=context.bound_args.arguments,
-            type_hints=context.type_hints,
-            custom_system_template=system_prompt_template,
-            custom_user_template=user_prompt_template,
-            template_params=template_params,
-        )
-
-    return messages
-
-
-def _prepare_tools_for_llm(
-    toolkit: Optional[List[Union[Tool, Callable[..., Awaitable[Any]]]]], func_name: str
-) -> Tuple[Optional[List[Dict[str, Any]]], Dict[str, Callable[..., Awaitable[Any]]]]:
-    """
-    Prepare tools for LLM usage, returning tool parameters and tool mapping.
-
-    Wrapper around the process_tools utility function.
-
-    Args:
-        toolkit: List of Tool objects or async callable functions
-        func_name: Function name for logging
-
-    Returns:
-        Tuple of (tool_param, tool_map):
-            - tool_param: Tool definitions formatted for LLM API
-            - tool_map: Mapping from tool names to callable implementations
-    """
-    return process_tools(toolkit, func_name)
-
-
-def _process_final_response(response: Any, return_type: Any) -> Any:
-    """
-    Process final LLM response and convert to specified return type.
-
-    Args:
-        response: Raw LLM response
-        return_type: Expected return type
-
-    Returns:
-        Response converted to specified return type
-    """
-    return process_response(response, return_type)
-
-
-def _build_prompts(
-    docstring: str,
-    arguments: Dict[str, Any],
-    type_hints: Dict[str, Any],
-    custom_system_template: Optional[str] = None,
-    custom_user_template: Optional[str] = None,
-    template_params: Optional[Dict[str, Any]] = None,
-) -> List[Dict[str, str]]:
-    """
-    Build system and user prompts for LLM from function metadata.
-
-    Process Flow:
-    1. Substitute template_params into docstring
-    2. Extract parameter types from type hints
-    3. Build parameter type descriptions
-    4. Get detailed description of return type
-    5. Format system and user prompts using templates
-
-    Args:
-        docstring: Function docstring
-        arguments: Function argument values
-        type_hints: Type hints for function
-        custom_system_template: Custom system prompt template (overrides default)
-        custom_user_template: Custom user prompt template (overrides default)
-        template_params: DocString template parameters
-
-    Returns:
-        Tuple of (system_prompt, user_prompt)
-    """
-    # Step 1: Process DocString template parameter substitution
-    processed_docstring = docstring
-    if template_params:
-        try:
-            processed_docstring = docstring.format(**template_params)
-        except KeyError as e:
-            push_warning(
-                f"DocString template parameter substitution failed: missing parameter {e}. Using original DocString.",
-                location=get_location(),
-            )
-        except Exception as e:
-            push_warning(
-                f"Error during DocString template parameter substitution: {str(e)}. Using original DocString.",
-                location=get_location(),
-            )
-
-    # Remove return type hint, keeping only parameter types
-    param_type_hints = {k: v for k, v in type_hints.items() if k != "return"}
-
-    # Step 2: Build parameter type descriptions (for system prompt)
-    param_type_descriptions = []
-    for param_name, param_type in param_type_hints.items():
-        type_str = (
-            get_detailed_type_description(param_type) if param_type else "Unknown Type"
-        )
-        param_type_descriptions.append(f"  - {param_name}: {type_str}")
-
-    # Step 3: Get return type detailed description
-    return_type = type_hints.get("return", None)
-
-    # For primitive types, use simple text description
-    # For complex types (BaseModel, List, Dict, Union), use structured JSON with example
-    try:
-        if return_type is None:
-            return_type_description = "未知类型"
-        elif return_type in (str, int, float, bool, type(None)):
-            # Primitive types: simple description
-            return_type_description = get_detailed_type_description(return_type)
-        else:
-            # Complex types: structured JSON description with example
-            from typing import get_origin, Union as TypingUnion
-
-            is_complex = False
-            if isinstance(return_type, type) and issubclass(return_type, BaseModel):
-                is_complex = True
-            else:
-                origin = getattr(return_type, "__origin__", None) or get_origin(
-                    return_type
-                )
-                if origin in (list, List, dict, Dict, TypingUnion):
-                    is_complex = True
-
-            if is_complex:
-                type_json_obj = build_type_description_json(return_type)
-                example_obj = generate_example_object(return_type)
-                import json as _json
-
-                return_type_description = (
-                    "Type Description (JSON):\n"
-                    + _json.dumps(type_json_obj, ensure_ascii=False, indent=2)
-                    + "\n\nExample JSON:\n"
-                    + _json.dumps(example_obj, ensure_ascii=False, indent=2)
-                )
-            else:
-                # Fallback to simple description for other types
-                return_type_description = get_detailed_type_description(return_type)
-    except Exception as e:
-        push_warning(
-            f"Failed to generate structured JSON type description, falling back to text format: {str(e)}",
-            location=get_location(),
-        )
-        return_type_description = get_detailed_type_description(return_type)
-
-    # Step 4: Use custom or default templates
-    system_template = custom_system_template or DEFAULT_SYSTEM_PROMPT_TEMPLATE
-    user_template = custom_user_template or DEFAULT_USER_PROMPT_TEMPLATE
-
-    # Step 5: Build system prompt
-    system_prompt = system_template.format(
-        function_description=processed_docstring,
-        parameters_description="\n".join(param_type_descriptions),
-        return_type_description=return_type_description,
-    )
-
-    # Step 6: Build user prompt (with parameter values)
-    user_param_values = []
-    for param_name, param_value in arguments.items():
-        user_param_values.append(f"  - {param_name}: {param_value}")
-
-    user_prompt = user_template.format(
-        parameters="\n".join(user_param_values),
-    )
-
-    messages = [
-        {
-            "role": "system",
-            "content": system_prompt.strip(),
-        },
-        {
-            "role": "user",
-            "content": user_prompt.strip(),
-        },
-    ]
-
-    return messages
-
-
-# ===== Async Decorator and Helper Functions =====
-
-
-async def _execute_llm_with_retry_async(
-    llm_interface: LLM_Interface,
-    context: FunctionCallContext,
-    llm_params: LLMCallParams,
-    max_tool_calls: int,
-) -> Any:
-    """
-    Execute LLM call asynchronously with retry logic.
-
-    Handles the core async LLM execution, including automatic retry if response
-    content is empty after the call completes.
-
-    Args:
-        llm_interface: LLM interface instance for API calls
-        context: Function call context containing function metadata
-        llm_params: LLM call parameters (messages, tools, kwargs)
-        max_tool_calls: Maximum number of tool calls
-
-    Returns:
-        Final LLM response
-
-    Raises:
-        ValueError: If response content remains empty after all retries
-    """
-    push_debug("Starting async LLM call...", location=get_location())
-
-    # Call async LLM and get final response
-    response_generator = execute_llm(
-        llm_interface=llm_interface,
-        messages=llm_params.messages,
-        tools=llm_params.tool_param,
-        tool_map=llm_params.tool_map,
-        max_tool_calls=max_tool_calls,
-        **llm_params.llm_kwargs,  # Pass additional LLM parameters
-    )
-
-    # Get last response as final result
-    final_response = await get_last_item_of_async_generator(response_generator)
-
-    # Check if content field in final response is empty
-    retry_times = llm_params.llm_kwargs.get("retry_times", 2)
-    content = ""
-    if hasattr(final_response, "choices") and len(final_response.choices) > 0:  # type: ignore
-        message = final_response.choices[0].message  # type: ignore
-        content = message.content if message and hasattr(message, "content") else ""
-
-    if content == "":
-        # If response content is empty, log warning and retry
-        push_warning(
-            f"Async LLM function '{context.func_name}' returned empty response content, will retry automatically.",
-            location=get_location(),
-        )
-        # Retry LLM call
-        while (
-            retry_times > 0
-            and hasattr(final_response.choices[0].message, "content")  # type: ignore
-            and final_response.choices[0].message.content == ""  # type: ignore
-        ):
-            retry_times -= 1
-            push_debug(
-                f"Async LLM function '{context.func_name}' retry attempt {llm_params.llm_kwargs.get('retry_times', 2) - retry_times + 1}...",
-                location=get_location(),
-            )
-            response_generator = execute_llm(
-                llm_interface=llm_interface,
-                messages=llm_params.messages,
-                tools=llm_params.tool_param,
-                tool_map=llm_params.tool_map,
-                max_tool_calls=max_tool_calls,
-                **llm_params.llm_kwargs,  # Pass additional LLM parameters
-            )
-            final_response = await get_last_item_of_async_generator(response_generator)
-
-            content = extract_content_from_response(final_response, context.func_name)
-            if content != "":  # type: ignore
-                break
-
-    content = extract_content_from_response(final_response, context.func_name)
-
-    if content == "":
-        push_error(
-            f"Async LLM function '{context.func_name}' response content still empty, retry attempts exhausted.",
-            location=get_location(),
-        )
-        raise ValueError("LLM response content is empty after retries.")
-
-    # Log final response
-    push_debug(
-        f"Async LLM function '{context.func_name}' received response {json.dumps(final_response, default=str, ensure_ascii=False, indent=2)}",
-        location=get_location(),
-    )
-
-    return final_response
-
-
-def _has_multimodal_content(
-    arguments: Dict[str, Any], type_hints: Dict[str, Any]
-) -> bool:
-    """
-    Check if arguments contain multimodal content (images, etc.).
-
-    Args:
-        arguments: Function argument values
-        type_hints: Type hints for function
-
-    Returns:
-        True if multimodal content is present, False otherwise
-    """
-    return has_multimodal_content(arguments, type_hints)
-
-
-def _build_multimodal_messages(
-    context: FunctionCallContext,
-    system_prompt_template: Optional[str] = None,
-    user_prompt_template: Optional[str] = None,
-    template_params: Optional[Dict[str, Any]] = None,
-) -> List[Dict[str, Any]]:
-    """
-    Build multimodal message list for LLM API call.
-
-    Constructs messages with multimodal content (text + images).
-
-    Args:
-        context: Function call context
-        system_prompt_template: Custom system prompt template (overrides default)
-        user_prompt_template: Custom user prompt template (overrides default)
-        template_params: DocString template parameters
-
-    Returns:
-        Message list with multimodal content
-    """
-    # Build system prompt (still plain text)
-    prompts_list = _build_prompts(
-        docstring=context.docstring,
-        arguments=context.bound_args.arguments,
-        type_hints=context.type_hints,
-        custom_system_template=system_prompt_template,
-        custom_user_template=user_prompt_template,
-        template_params=template_params,
-    )
-    # Extract system prompt content (first message in the list)
-    system_prompt = prompts_list[0]["content"] if prompts_list else ""
-
-    # Build multimodal user message content
-    user_content = build_multimodal_content(
-        context.bound_args.arguments, context.type_hints
-    )
-
-    messages: List[Dict[str, Any]] = [
-        {"role": "system", "content": system_prompt},
-        {"role": "user", "content": user_content},
-    ]
-
-    push_debug(f"System prompt: {system_prompt}", location=get_location())
-    push_debug(
-        f"Multimodal user message contains {len(user_content)} content blocks",
-        location=get_location(),
-    )
-
-    return messages
->>>>>>> caecdb24
+
+async_llm_function = llm_function