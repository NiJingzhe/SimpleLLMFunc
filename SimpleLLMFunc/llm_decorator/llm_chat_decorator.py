--- conflicted
+++ resolved
@@ -19,23 +19,10 @@
     parse_function_signature,
     setup_log_context,
 )
-<<<<<<< HEAD
 from SimpleLLMFunc.llm_decorator.steps.chat import (
     build_chat_messages,
     execute_react_loop_streaming,
     process_chat_response_stream,
-=======
-from SimpleLLMFunc.base.type_resolve import has_multimodal_content
-from SimpleLLMFunc.interface.llm_interface import LLM_Interface
-from SimpleLLMFunc.logger import (
-    app_log,
-    async_log_context,
-    get_current_trace_id,
-    get_location,
-    push_debug,
-    push_error,
-    push_warning,
->>>>>>> caecdb24
 )
 from SimpleLLMFunc.interface.llm_interface import LLM_Interface
 from SimpleLLMFunc.logger import push_debug
@@ -45,17 +32,7 @@
 from SimpleLLMFunc.observability.langfuse_client import langfuse_client
 
 # Type aliases
-<<<<<<< HEAD
 ToolkitList = List[Union[Tool, Callable[..., Awaitable[Any]]]]  # List of Tool objects or async functions
-=======
-MessageDict = Dict[str, Any]  # Dictionary representing a message
-HistoryList = List[
-    MessageDict
-]  # List of message dictionaries representing conversation history
-ToolkitList = List[
-    Union[Tool, Callable[..., Awaitable[Any]]]
-]  # List of Tool objects or async functions
->>>>>>> caecdb24
 
 # Type variables
 T = TypeVar("T")
@@ -175,7 +152,6 @@
                     },
                 ) as chat_span:
                     try:
-<<<<<<< HEAD
                         # Step 3: 构建聊天消息
                         messages = build_chat_messages(
                             signature=function_signature,
@@ -185,19 +161,6 @@
 
                         # Step 4: 执行 ReAct 循环（流式）
                         response_stream = execute_react_loop_streaming(
-=======
-                        # 收集所有响应内容用于 span 输出更新
-                        collected_responses = []
-                        final_history = None
-
-                        async for result in _async_llm_chat_impl(
-                            func_name=func_name,
-                            signature=signature,
-                            type_hints=type_hints,
-                            docstring=docstring,
-                            args=args,
-                            kwargs=kwargs,
->>>>>>> caecdb24
                             llm_interface=llm_interface,
                             messages=messages,
                             toolkit=toolkit,
@@ -220,15 +183,9 @@
                         ):
                             collected_responses.append(content)
                             final_history = history
-<<<<<<< HEAD
                             yield content, history
 
                         # 更新 Langfuse span
-=======
-                            yield result
-
-                        # 更新 span 输出信息
->>>>>>> caecdb24
                         chat_span.update(
                             output={
                                 "responses": collected_responses,
@@ -257,321 +214,4 @@
     return decorator
 
 
-<<<<<<< HEAD
-async_llm_chat = llm_chat
-=======
-async def _async_llm_chat_impl(
-    func_name: str,
-    signature: inspect.Signature,
-    type_hints: Dict[str, Any],
-    docstring: str,
-    args: Tuple[Any, ...],
-    kwargs: Dict[str, Any],
-    llm_interface: LLM_Interface,
-    toolkit: Optional[ToolkitList],
-    max_tool_calls: int,
-    stream: bool,
-    return_mode: Literal["text", "raw"] = "text",
-    use_log_context: bool = True,
-    **llm_kwargs: Any,
-) -> AsyncGenerator[Tuple[Any, HistoryList], None]:
-    """
-    Shared async LLM chat implementation logic.
-
-    Handles the core workflow of extracting arguments, building messages,
-    processing tools, and streaming responses from the LLM.
-
-    Args:
-        func_name: Name of the decorated function
-        signature: Function signature for parameter binding
-        type_hints: Type hints for the function parameters
-        docstring: Function docstring to be used as system prompt
-        args: Positional arguments passed to the function
-        kwargs: Keyword arguments passed to the function
-        llm_interface: LLM interface instance for API calls
-        toolkit: List of available tools for the LLM to call
-        max_tool_calls: Maximum number of tool calls to prevent infinite loops
-        stream: Whether to stream responses from the LLM
-        return_mode: Response format ("text" or "raw")
-        use_log_context: Whether to wrap execution in async logging context
-        **llm_kwargs: Additional LLM interface parameters
-
-    Yields:
-        Tuples of (response_content, updated_conversation_history)
-    """
-    # Bind arguments to function signature with defaults applied
-    bound_args: inspect.BoundArguments = signature.bind(*args, **kwargs)
-    bound_args.apply_defaults()
-
-    async def _execute_impl() -> AsyncGenerator[Tuple[Any, HistoryList], None]:
-        # Step 1: Process and validate tools
-        tool_param_for_api: Optional[List[Dict[str, Any]]]
-        tool_map: Dict[str, Callable[..., Awaitable[Any]]]
-        tool_param_for_api, tool_map = _process_tools(toolkit, func_name)
-
-        # Step 2: Check for multimodal content in arguments
-        has_multimodal: bool = has_multimodal_content(
-            bound_args.arguments, type_hints, exclude_params=HISTORY_PARAM_NAMES
-        )
-
-        # Step 3: Build user message content (text or multimodal)
-        user_message_content: Union[str, List[Dict[str, Any]]] = (
-            _build_user_message_content(
-                bound_args.arguments, type_hints, has_multimodal
-            )
-        )
-
-        # Step 4: Extract and validate conversation history from arguments
-        custom_history: Optional[HistoryList] = _extract_history_from_args(
-            bound_args.arguments, func_name
-        )
-
-        # Step 5: Construct complete message list (system + history + user message)
-        current_messages: HistoryList = _build_messages(
-            docstring,
-            custom_history,
-            user_message_content,
-            tool_param_for_api,
-            has_multimodal,
-        )
-
-        # Step 6: Log debug information about prepared messages
-        push_debug(
-            f"LLM Chat '{func_name}' will execute with messages:"
-            f"\n{json.dumps(current_messages, ensure_ascii=False, indent=2)}",
-            location=get_location(),
-        )
-
-        # Step 7: Execute LLM call and begin response streaming
-        complete_content: str = ""
-        response_flow = execute_llm(
-            llm_interface=llm_interface,
-            messages=current_messages,
-            tools=tool_param_for_api,
-            tool_map=tool_map,
-            max_tool_calls=max_tool_calls,
-            stream=stream,
-            **llm_kwargs,
-        )
-
-        # Step 8: Process response stream (async iteration over LLM responses)
-        async for response in response_flow:
-            app_log(
-                f"LLM Chat '{func_name}' received response:"
-                f"\n{json.dumps(response, default=str, ensure_ascii=False, indent=2)}",
-                location=get_location(),
-            )
-
-            if return_mode == "raw":
-                # Return raw API response
-                yield response, current_messages
-            else:
-                # Extract content based on stream mode
-                if stream:
-                    content = extract_content_from_stream_response(response, func_name)
-                else:
-                    content = extract_content_from_response(response, func_name) or ""
-                complete_content += content
-                yield content, current_messages
-
-        # Step 9: Emit final empty content to signal stream completion
-        if return_mode == "text":
-            # Emit empty string to indicate end of stream in text mode
-            yield "", current_messages
-
-    if use_log_context:
-        # Generate unique trace ID for request tracking
-        context_trace_id = get_current_trace_id()
-        current_trace_id = f"{func_name}_{uuid.uuid4()}"
-        if context_trace_id:
-            current_trace_id += f"_{context_trace_id}"
-
-        async with async_log_context(
-            trace_id=current_trace_id,
-            function_name=func_name,
-            input_tokens=0,
-            output_tokens=0,
-        ):
-            try:
-                async for result in _execute_impl():
-                    yield result
-            except Exception as e:
-                push_error(
-                    f"LLM Chat '{func_name}' execution failed: {str(e)}",
-                    location=get_location(),
-                )
-                raise
-    else:
-        # Execute without additional logging context
-        try:
-            async for result in _execute_impl():
-                yield result
-        except Exception as e:
-            push_error(
-                f"LLM Chat '{func_name}' execution failed: {str(e)}",
-                location=get_location(),
-            )
-            raise
-
-
-async_llm_chat = llm_chat
-
-
-# ===== Core Helper Functions =====
-
-
-def _process_tools(
-    toolkit: Optional[ToolkitList], func_name: str
-) -> Tuple[Optional[List[Dict[str, Any]]], Dict[str, Callable[..., Awaitable[Any]]]]:
-    """
-    Process and validate tool list, returning API-ready tool parameters and tool mapping.
-
-    Wrapper around the process_tools utility function.
-
-    Args:
-        toolkit: List of Tool objects or async callable functions
-        func_name: Function name for logging and error messages
-
-    Returns:
-        Tuple of (tool_param_for_api, tool_map):
-            - tool_param_for_api: Tool definitions formatted for LLM API
-            - tool_map: Mapping from tool names to callable implementations
-    """
-    return process_tools(toolkit, func_name)
-
-
-def _extract_history_from_args(
-    arguments: Dict[str, Any], func_name: str
-) -> Optional[HistoryList]:
-    """
-    Extract and validate conversation history from function arguments.
-
-    Looks for parameters named 'history' or 'chat_history' and validates
-    that they conform to the expected format.
-
-    Args:
-        arguments: Dictionary of function arguments and their values
-        func_name: Function name for logging and error messages
-
-    Returns:
-        Conversation history list if found and valid, None otherwise
-    """
-    # Find history parameter by name
-    history_param_name: Optional[str] = None
-    for param_name in HISTORY_PARAM_NAMES:
-        if param_name in arguments:
-            history_param_name = param_name
-            break
-
-    if not history_param_name:
-        push_warning(
-            f"LLM Chat '{func_name}' missing history parameter "
-            f"(parameter name should be one of {HISTORY_PARAM_NAMES}). History will not be passed.",
-            location=get_location(),
-        )
-        return None
-
-    custom_history: Any = arguments[history_param_name]
-
-    # Validate history format
-    if not (
-        isinstance(custom_history, list)
-        and all(isinstance(item, dict) for item in custom_history)
-    ):
-        push_warning(
-            f"LLM Chat '{func_name}' history parameter should be List[Dict[str, str]] type. "
-            "History will not be passed.",
-            location=get_location(),
-        )
-        return None
-
-    return custom_history
-
-
-def _build_user_message_content(
-    arguments: Dict[str, Any], type_hints: Dict[str, Any], has_multimodal: bool
-) -> Union[str, List[Dict[str, Any]]]:
-    """
-    Build user message content from function arguments.
-
-    Creates either plain text message or multimodal content list depending
-    on the presence of multimodal elements (images, etc.).
-
-    Args:
-        arguments: Dictionary of function arguments and their values
-        type_hints: Type hints for the function parameters
-        has_multimodal: Whether multimodal content is present in arguments
-
-    Returns:
-        User message content as string (text mode) or list of dicts (multimodal mode)
-    """
-    if has_multimodal:
-        return build_multimodal_content(
-            arguments, type_hints, exclude_params=HISTORY_PARAM_NAMES
-        )
-    else:
-        # Build traditional text message, excluding history parameters
-        message_parts: List[str] = []
-        for param_name, param_value in arguments.items():
-            if param_name not in HISTORY_PARAM_NAMES:
-                message_parts.append(f"{param_name}: {param_value}")
-        return "\n\t".join(message_parts)
-
-
-def _build_messages(
-    docstring: str,
-    custom_history: Optional[HistoryList],
-    user_message_content: Union[str, List[Dict[str, Any]]],
-    tool_objects: Optional[List[Dict[str, Any]]],
-    has_multimodal: bool,
-) -> HistoryList:
-    """
-    Build complete message list for LLM API call.
-
-    Constructs the full message list including system message (from docstring),
-    conversation history, and the current user message.
-
-    Args:
-        docstring: Function docstring to be used as system prompt
-        custom_history: Conversation history provided by the user
-        user_message_content: Current user message content (text or multimodal)
-        tool_objects: Available tools for the LLM to call
-        has_multimodal: Whether the message contains multimodal content
-
-    Returns:
-        Complete message list ready for LLM API
-    """
-    messages: HistoryList = []
-
-    # Step 1: Add system message from docstring
-    if docstring:
-        system_content: str = docstring
-        if tool_objects:
-            system_content = "\n\nYou can use the following tools flexibly according to the real case and tool description:\n\t" + "\n\t".join(
-                (
-                    f"- {tool['function']['name']}: {tool['function']['description']}"
-                    for tool in tool_objects
-                )
-            ) + "\n\n" + system_content.strip()
-
-        messages.append({"role": "system", "content": system_content})
-
-    # Step 2: Add conversation history (excluding system messages)
-    if custom_history:
-        for msg in custom_history:
-            if isinstance(msg, dict) and "role" in msg and "content" in msg:
-                if msg["role"] not in ["system"]:
-                    messages.append(msg)
-            else:
-                push_warning(
-                    f"Skipping malformed history item: {msg}",
-                    location=get_location(),
-                )
-
-    # Step 3: Add current user message
-    if user_message_content:
-        user_msg: MessageDict = {"role": "user", "content": user_message_content}
-        messages.append(user_msg)
-
-    return messages
->>>>>>> caecdb24
+async_llm_chat = llm_chat